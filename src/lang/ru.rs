--- conflicted
+++ resolved
@@ -288,10 +288,8 @@
         ("Ignore Battery Optimizations", "Игнорировать оптимизацию батареи"),
         ("android_open_battery_optimizations_tip", "Перейдите на следующую страницу настроек "),
         ("Connection not allowed", "Подключение не разрешено"),
-<<<<<<< HEAD
         ("Legacy mode", ""),
         ("Map mode", ""),
-=======
         ("Use temporary password", "Использовать временный пароль"),
         ("Use permanent password", "Использовать постоянный пароль"),
         ("Use both passwords", "Использовать оба пароля"),
@@ -303,6 +301,5 @@
         ("Are you sure you want to restart", "Вы уверены, что хотите выполнить перезапуск?"),
         ("Restarting Remote Device", "Перезагрузка удаленного устройства"),
         ("remote_restarting_tip", "Удаленное устройство перезапускается. Пожалуйста, закройте это сообщение и через некоторое время переподключитесь, используя постоянный пароль."),
->>>>>>> 8b56a1a2
     ].iter().cloned().collect();
 }