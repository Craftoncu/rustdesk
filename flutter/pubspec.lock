# Generated by pub
# See https://dart.dev/tools/pub/glossary#lockfile
packages:
  _fe_analyzer_shared:
    dependency: transitive
    description:
      name: _fe_analyzer_shared
      url: "https://pub.dartlang.org"
    source: hosted
    version: "46.0.0"
  after_layout:
    dependency: transitive
    description:
      name: after_layout
      url: "https://pub.dartlang.org"
    source: hosted
    version: "1.2.0"
  analyzer:
    dependency: transitive
    description:
      name: analyzer
      url: "https://pub.dartlang.org"
    source: hosted
    version: "4.6.0"
  animations:
    dependency: transitive
    description:
      name: animations
      url: "https://pub.dartlang.org"
    source: hosted
    version: "2.0.4"
  archive:
    dependency: transitive
    description:
      name: archive
      url: "https://pub.dartlang.org"
    source: hosted
    version: "3.3.1"
  args:
    dependency: transitive
    description:
      name: args
      url: "https://pub.dartlang.org"
    source: hosted
    version: "2.3.1"
  async:
    dependency: transitive
    description:
      name: async
      url: "https://pub.dartlang.org"
    source: hosted
    version: "2.8.2"
  back_button_interceptor:
    dependency: "direct main"
    description:
      name: back_button_interceptor
      url: "https://pub.dartlang.org"
    source: hosted
    version: "6.0.1"
  boolean_selector:
    dependency: transitive
    description:
      name: boolean_selector
      url: "https://pub.dartlang.org"
    source: hosted
    version: "2.1.0"
  build:
    dependency: transitive
    description:
      name: build
      url: "https://pub.dartlang.org"
    source: hosted
    version: "2.3.0"
  build_config:
    dependency: transitive
    description:
      name: build_config
      url: "https://pub.dartlang.org"
    source: hosted
    version: "1.1.0"
  build_daemon:
    dependency: transitive
    description:
      name: build_daemon
      url: "https://pub.dartlang.org"
    source: hosted
    version: "3.1.0"
  build_resolvers:
    dependency: transitive
    description:
      name: build_resolvers
      url: "https://pub.dartlang.org"
    source: hosted
    version: "2.0.9"
  build_runner:
    dependency: "direct dev"
    description:
      name: build_runner
      url: "https://pub.dartlang.org"
    source: hosted
    version: "2.2.0"
  build_runner_core:
    dependency: transitive
    description:
      name: build_runner_core
      url: "https://pub.dartlang.org"
    source: hosted
    version: "7.2.3"
  built_collection:
    dependency: transitive
    description:
      name: built_collection
      url: "https://pub.dartlang.org"
    source: hosted
    version: "5.1.1"
  built_value:
    dependency: transitive
    description:
      name: built_value
      url: "https://pub.dartlang.org"
    source: hosted
    version: "8.4.1"
  cached_network_image:
    dependency: transitive
    description:
      name: cached_network_image
      url: "https://pub.dartlang.org"
    source: hosted
    version: "3.2.1"
  cached_network_image_platform_interface:
    dependency: transitive
    description:
      name: cached_network_image_platform_interface
      url: "https://pub.dartlang.org"
    source: hosted
    version: "1.0.0"
  cached_network_image_web:
    dependency: transitive
    description:
      name: cached_network_image_web
      url: "https://pub.dartlang.org"
    source: hosted
    version: "1.0.1"
  characters:
    dependency: transitive
    description:
      name: characters
      url: "https://pub.dartlang.org"
    source: hosted
    version: "1.2.0"
  charcode:
    dependency: transitive
    description:
      name: charcode
      url: "https://pub.dartlang.org"
    source: hosted
    version: "1.3.1"
  checked_yaml:
    dependency: transitive
    description:
      name: checked_yaml
      url: "https://pub.dartlang.org"
    source: hosted
    version: "2.0.1"
  clock:
    dependency: transitive
    description:
      name: clock
      url: "https://pub.dartlang.org"
    source: hosted
    version: "1.1.0"
  code_builder:
    dependency: transitive
    description:
      name: code_builder
      url: "https://pub.dartlang.org"
    source: hosted
    version: "4.2.0"
  collection:
    dependency: transitive
    description:
      name: collection
      url: "https://pub.dartlang.org"
    source: hosted
    version: "1.16.0"
  contextmenu:
    dependency: "direct main"
    description:
      name: contextmenu
      url: "https://pub.dartlang.org"
    source: hosted
    version: "3.0.0"
  convert:
    dependency: transitive
    description:
      name: convert
      url: "https://pub.dartlang.org"
    source: hosted
    version: "3.0.2"
  cross_file:
    dependency: transitive
    description:
      name: cross_file
      url: "https://pub.dartlang.org"
    source: hosted
    version: "0.3.3+1"
  crypto:
    dependency: transitive
    description:
      name: crypto
      url: "https://pub.dartlang.org"
    source: hosted
    version: "3.0.2"
  csslib:
    dependency: transitive
    description:
      name: csslib
      url: "https://pub.dartlang.org"
    source: hosted
    version: "0.17.2"
  cupertino_icons:
    dependency: "direct main"
    description:
      name: cupertino_icons
      url: "https://pub.dartlang.org"
    source: hosted
    version: "1.0.5"
  dart_style:
    dependency: transitive
    description:
      name: dart_style
      url: "https://pub.dartlang.org"
    source: hosted
    version: "2.2.3"
  dash_chat_2:
    dependency: "direct main"
    description:
      path: "."
      ref: feat_maxWidth
      resolved-ref: "3946ecf86d3600b54632fd80d0eb0ef0e74f2d6a"
      url: "https://github.com/fufesou/Dash-Chat-2"
    source: git
    version: "0.0.12"
  desktop_drop:
    dependency: "direct main"
    description:
      name: desktop_drop
      url: "https://pub.dartlang.org"
    source: hosted
    version: "0.3.3"
  desktop_multi_window:
    dependency: "direct main"
    description:
      path: "."
      ref: e013c81d75320bbf28adddeaadf462264ee6039d
      resolved-ref: e013c81d75320bbf28adddeaadf462264ee6039d
      url: "https://github.com/Kingtous/rustdesk_desktop_multi_window"
    source: git
    version: "0.1.0"
  device_info_plus:
    dependency: "direct main"
    description:
      name: device_info_plus
      url: "https://pub.dartlang.org"
    source: hosted
    version: "4.1.2"
  device_info_plus_linux:
    dependency: transitive
    description:
      name: device_info_plus_linux
      url: "https://pub.dartlang.org"
    source: hosted
    version: "3.0.0"
  device_info_plus_macos:
    dependency: transitive
    description:
      name: device_info_plus_macos
      url: "https://pub.dartlang.org"
    source: hosted
    version: "3.0.0"
  device_info_plus_platform_interface:
    dependency: transitive
    description:
      name: device_info_plus_platform_interface
      url: "https://pub.dartlang.org"
    source: hosted
    version: "3.0.0"
  device_info_plus_web:
    dependency: transitive
    description:
      name: device_info_plus_web
      url: "https://pub.dartlang.org"
    source: hosted
    version: "3.0.0"
  device_info_plus_windows:
    dependency: transitive
    description:
      name: device_info_plus_windows
      url: "https://pub.dartlang.org"
    source: hosted
    version: "4.0.0"
  draggable_float_widget:
    dependency: "direct main"
    description:
      name: draggable_float_widget
      url: "https://pub.dartlang.org"
    source: hosted
    version: "0.0.2"
  event_bus:
    dependency: transitive
    description:
      name: event_bus
      url: "https://pub.dartlang.org"
    source: hosted
    version: "2.0.0"
  external_path:
    dependency: "direct main"
    description:
      name: external_path
      url: "https://pub.dartlang.org"
    source: hosted
    version: "1.0.1"
  fake_async:
    dependency: transitive
    description:
      name: fake_async
      url: "https://pub.dartlang.org"
    source: hosted
    version: "1.3.0"
  ffi:
    dependency: "direct main"
    description:
      name: ffi
      url: "https://pub.dartlang.org"
    source: hosted
    version: "2.0.1"
  file:
    dependency: transitive
    description:
      name: file
      url: "https://pub.dartlang.org"
    source: hosted
    version: "6.1.4"
  firebase_analytics:
    dependency: "direct main"
    description:
      name: firebase_analytics
      url: "https://pub.dartlang.org"
    source: hosted
<<<<<<< HEAD
    version: "9.3.3"
=======
    version: "9.3.2"
>>>>>>> ee19a03e
  firebase_analytics_platform_interface:
    dependency: transitive
    description:
      name: firebase_analytics_platform_interface
      url: "https://pub.dartlang.org"
    source: hosted
<<<<<<< HEAD
    version: "3.3.3"
=======
    version: "3.3.2"
>>>>>>> ee19a03e
  firebase_analytics_web:
    dependency: transitive
    description:
      name: firebase_analytics_web
      url: "https://pub.dartlang.org"
    source: hosted
<<<<<<< HEAD
    version: "0.4.2+3"
=======
    version: "0.4.2+2"
>>>>>>> ee19a03e
  firebase_core:
    dependency: transitive
    description:
      name: firebase_core
      url: "https://pub.dartlang.org"
    source: hosted
<<<<<<< HEAD
    version: "1.21.1"
=======
    version: "1.21.0"
>>>>>>> ee19a03e
  firebase_core_platform_interface:
    dependency: transitive
    description:
      name: firebase_core_platform_interface
      url: "https://pub.dartlang.org"
    source: hosted
    version: "4.5.1"
  firebase_core_web:
    dependency: transitive
    description:
      name: firebase_core_web
      url: "https://pub.dartlang.org"
    source: hosted
    version: "1.7.2"
  fixnum:
    dependency: transitive
    description:
      name: fixnum
      url: "https://pub.dartlang.org"
    source: hosted
    version: "1.0.1"
  flutter:
    dependency: "direct main"
    description: flutter
    source: sdk
    version: "0.0.0"
  flutter_blurhash:
    dependency: transitive
    description:
      name: flutter_blurhash
      url: "https://pub.dartlang.org"
    source: hosted
    version: "0.7.0"
  flutter_breadcrumb:
    dependency: "direct main"
    description:
      name: flutter_breadcrumb
      url: "https://pub.dartlang.org"
    source: hosted
    version: "1.0.1"
  flutter_cache_manager:
    dependency: transitive
    description:
      name: flutter_cache_manager
      url: "https://pub.dartlang.org"
    source: hosted
    version: "3.3.0"
  flutter_launcher_icons:
    dependency: "direct dev"
    description:
      name: flutter_launcher_icons
      url: "https://pub.dartlang.org"
    source: hosted
    version: "0.9.3"
  flutter_lints:
    dependency: "direct dev"
    description:
      name: flutter_lints
      url: "https://pub.flutter-io.cn"
    source: hosted
    version: "2.0.1"
  flutter_parsed_text:
    dependency: transitive
    description:
      name: flutter_parsed_text
      url: "https://pub.dartlang.org"
    source: hosted
    version: "2.2.1"
  flutter_plugin_android_lifecycle:
    dependency: transitive
    description:
      name: flutter_plugin_android_lifecycle
      url: "https://pub.dartlang.org"
    source: hosted
    version: "2.0.7"
  flutter_rust_bridge:
    dependency: "direct main"
    description:
      path: frb_dart
      ref: master
      resolved-ref: e5adce55eea0b74d3680e66a2c5252edf17b07e1
      url: "https://github.com/SoLongAndThanksForAllThePizza/flutter_rust_bridge"
    source: git
    version: "1.32.0"
  flutter_test:
    dependency: "direct dev"
    description: flutter
    source: sdk
    version: "0.0.0"
  flutter_web_plugins:
    dependency: transitive
    description: flutter
    source: sdk
    version: "0.0.0"
  freezed:
    dependency: "direct dev"
    description:
      name: freezed
      url: "https://pub.dartlang.org"
    source: hosted
    version: "2.1.0+1"
  freezed_annotation:
    dependency: "direct main"
    description:
      name: freezed_annotation
      url: "https://pub.dartlang.org"
    source: hosted
    version: "2.1.0"
  frontend_server_client:
    dependency: transitive
    description:
      name: frontend_server_client
      url: "https://pub.dartlang.org"
    source: hosted
    version: "2.1.3"
  get:
    dependency: "direct main"
    description:
      name: get
      url: "https://pub.dartlang.org"
    source: hosted
    version: "4.6.5"
  glob:
    dependency: transitive
    description:
      name: glob
      url: "https://pub.dartlang.org"
    source: hosted
    version: "2.1.0"
  graphs:
    dependency: transitive
    description:
      name: graphs
      url: "https://pub.dartlang.org"
    source: hosted
    version: "2.1.0"
  html:
    dependency: transitive
    description:
      name: html
      url: "https://pub.dartlang.org"
    source: hosted
    version: "0.15.0"
  http:
    dependency: "direct main"
    description:
      name: http
      url: "https://pub.dartlang.org"
    source: hosted
    version: "0.13.5"
  http_multi_server:
    dependency: transitive
    description:
      name: http_multi_server
      url: "https://pub.dartlang.org"
    source: hosted
    version: "3.2.1"
  http_parser:
    dependency: transitive
    description:
      name: http_parser
      url: "https://pub.dartlang.org"
    source: hosted
    version: "4.0.1"
  image:
    dependency: "direct main"
    description:
      name: image
      url: "https://pub.dartlang.org"
    source: hosted
    version: "3.2.0"
  image_picker:
    dependency: "direct main"
    description:
      name: image_picker
      url: "https://pub.dartlang.org"
    source: hosted
    version: "0.8.5+3"
  image_picker_android:
    dependency: transitive
    description:
      name: image_picker_android
      url: "https://pub.dartlang.org"
    source: hosted
    version: "0.8.5+2"
  image_picker_for_web:
    dependency: transitive
    description:
      name: image_picker_for_web
      url: "https://pub.dartlang.org"
    source: hosted
    version: "2.1.8"
  image_picker_ios:
    dependency: transitive
    description:
      name: image_picker_ios
      url: "https://pub.dartlang.org"
    source: hosted
    version: "0.8.5+6"
  image_picker_platform_interface:
    dependency: transitive
    description:
      name: image_picker_platform_interface
      url: "https://pub.dartlang.org"
    source: hosted
    version: "2.6.1"
  intl:
    dependency: transitive
    description:
      name: intl
      url: "https://pub.dartlang.org"
    source: hosted
    version: "0.17.0"
  io:
    dependency: transitive
    description:
      name: io
      url: "https://pub.dartlang.org"
    source: hosted
    version: "1.0.3"
  js:
    dependency: transitive
    description:
      name: js
      url: "https://pub.dartlang.org"
    source: hosted
    version: "0.6.4"
  json_annotation:
    dependency: transitive
    description:
      name: json_annotation
      url: "https://pub.dartlang.org"
    source: hosted
    version: "4.6.0"
  lints:
    dependency: transitive
    description:
      name: lints
      url: "https://pub.flutter-io.cn"
    source: hosted
    version: "2.0.0"
  logging:
    dependency: transitive
    description:
      name: logging
      url: "https://pub.dartlang.org"
    source: hosted
    version: "1.0.2"
  matcher:
    dependency: transitive
    description:
      name: matcher
      url: "https://pub.dartlang.org"
    source: hosted
    version: "0.12.11"
  material_color_utilities:
    dependency: transitive
    description:
      name: material_color_utilities
      url: "https://pub.dartlang.org"
    source: hosted
    version: "0.1.4"
  menu_base:
    dependency: transitive
    description:
      name: menu_base
      url: "https://pub.dartlang.org"
    source: hosted
    version: "0.1.1"
  meta:
    dependency: transitive
    description:
      name: meta
      url: "https://pub.dartlang.org"
    source: hosted
    version: "1.7.0"
  mime:
    dependency: transitive
    description:
      name: mime
      url: "https://pub.dartlang.org"
    source: hosted
    version: "1.0.2"
  nested:
    dependency: transitive
    description:
      name: nested
      url: "https://pub.dartlang.org"
    source: hosted
    version: "1.0.0"
  octo_image:
    dependency: transitive
    description:
      name: octo_image
      url: "https://pub.dartlang.org"
    source: hosted
    version: "1.0.2"
  package_config:
    dependency: transitive
    description:
      name: package_config
      url: "https://pub.dartlang.org"
    source: hosted
    version: "2.1.0"
  package_info_plus:
    dependency: "direct main"
    description:
      name: package_info_plus
      url: "https://pub.dartlang.org"
    source: hosted
    version: "1.4.3+1"
  package_info_plus_linux:
    dependency: transitive
    description:
      name: package_info_plus_linux
      url: "https://pub.dartlang.org"
    source: hosted
    version: "1.0.5"
  package_info_plus_macos:
    dependency: transitive
    description:
      name: package_info_plus_macos
      url: "https://pub.dartlang.org"
    source: hosted
    version: "1.3.0"
  package_info_plus_platform_interface:
    dependency: transitive
    description:
      name: package_info_plus_platform_interface
      url: "https://pub.dartlang.org"
    source: hosted
    version: "1.0.2"
  package_info_plus_web:
    dependency: transitive
    description:
      name: package_info_plus_web
      url: "https://pub.dartlang.org"
    source: hosted
    version: "1.0.5"
  package_info_plus_windows:
    dependency: transitive
    description:
      name: package_info_plus_windows
      url: "https://pub.dartlang.org"
    source: hosted
    version: "2.0.0"
  path:
    dependency: transitive
    description:
      name: path
      url: "https://pub.dartlang.org"
    source: hosted
    version: "1.8.1"
  path_provider:
    dependency: "direct main"
    description:
      name: path_provider
      url: "https://pub.dartlang.org"
    source: hosted
    version: "2.0.11"
  path_provider_android:
    dependency: transitive
    description:
      name: path_provider_android
      url: "https://pub.dartlang.org"
    source: hosted
    version: "2.0.20"
  path_provider_ios:
    dependency: transitive
    description:
      name: path_provider_ios
      url: "https://pub.dartlang.org"
    source: hosted
    version: "2.0.11"
  path_provider_linux:
    dependency: transitive
    description:
      name: path_provider_linux
      url: "https://pub.dartlang.org"
    source: hosted
    version: "2.1.7"
  path_provider_macos:
    dependency: transitive
    description:
      name: path_provider_macos
      url: "https://pub.dartlang.org"
    source: hosted
    version: "2.0.6"
  path_provider_platform_interface:
    dependency: transitive
    description:
      name: path_provider_platform_interface
      url: "https://pub.dartlang.org"
    source: hosted
    version: "2.0.4"
  path_provider_windows:
    dependency: transitive
    description:
      name: path_provider_windows
      url: "https://pub.dartlang.org"
    source: hosted
    version: "2.1.2"
  pedantic:
    dependency: transitive
    description:
      name: pedantic
      url: "https://pub.dartlang.org"
    source: hosted
    version: "1.11.1"
  petitparser:
    dependency: transitive
    description:
      name: petitparser
      url: "https://pub.dartlang.org"
    source: hosted
    version: "5.0.0"
  platform:
    dependency: transitive
    description:
      name: platform
      url: "https://pub.dartlang.org"
    source: hosted
    version: "3.1.0"
  plugin_platform_interface:
    dependency: transitive
    description:
      name: plugin_platform_interface
      url: "https://pub.dartlang.org"
    source: hosted
    version: "2.1.2"
  pool:
    dependency: transitive
    description:
      name: pool
      url: "https://pub.dartlang.org"
    source: hosted
    version: "1.5.1"
  process:
    dependency: transitive
    description:
      name: process
      url: "https://pub.dartlang.org"
    source: hosted
    version: "4.2.4"
  provider:
    dependency: "direct main"
    description:
      name: provider
      url: "https://pub.dartlang.org"
    source: hosted
    version: "6.0.3"
  pub_semver:
    dependency: transitive
    description:
      name: pub_semver
      url: "https://pub.dartlang.org"
    source: hosted
    version: "2.1.1"
  pubspec_parse:
    dependency: transitive
    description:
      name: pubspec_parse
      url: "https://pub.dartlang.org"
    source: hosted
    version: "1.2.1"
  qr_code_scanner:
    dependency: "direct main"
    description:
      name: qr_code_scanner
      url: "https://pub.dartlang.org"
    source: hosted
    version: "1.0.1"
  quiver:
    dependency: transitive
    description:
      name: quiver
      url: "https://pub.dartlang.org"
    source: hosted
    version: "3.1.0"
  rxdart:
    dependency: transitive
    description:
      name: rxdart
      url: "https://pub.dartlang.org"
    source: hosted
    version: "0.27.5"
  screen_retriever:
    dependency: transitive
    description:
      name: screen_retriever
      url: "https://pub.dartlang.org"
    source: hosted
    version: "0.1.2"
  scroll_pos:
    dependency: "direct main"
    description:
      name: scroll_pos
      url: "https://pub.dartlang.org"
    source: hosted
    version: "0.3.0"
  settings_ui:
    dependency: "direct main"
    description:
      name: settings_ui
      url: "https://pub.dartlang.org"
    source: hosted
    version: "2.0.2"
  shared_preferences:
    dependency: "direct main"
    description:
      name: shared_preferences
      url: "https://pub.dartlang.org"
    source: hosted
    version: "2.0.15"
  shared_preferences_android:
    dependency: transitive
    description:
      name: shared_preferences_android
      url: "https://pub.dartlang.org"
    source: hosted
    version: "2.0.12"
  shared_preferences_ios:
    dependency: transitive
    description:
      name: shared_preferences_ios
      url: "https://pub.dartlang.org"
    source: hosted
    version: "2.1.1"
  shared_preferences_linux:
    dependency: transitive
    description:
      name: shared_preferences_linux
      url: "https://pub.dartlang.org"
    source: hosted
    version: "2.1.1"
  shared_preferences_macos:
    dependency: transitive
    description:
      name: shared_preferences_macos
      url: "https://pub.dartlang.org"
    source: hosted
    version: "2.0.4"
  shared_preferences_platform_interface:
    dependency: transitive
    description:
      name: shared_preferences_platform_interface
      url: "https://pub.dartlang.org"
    source: hosted
    version: "2.0.0"
  shared_preferences_web:
    dependency: transitive
    description:
      name: shared_preferences_web
      url: "https://pub.dartlang.org"
    source: hosted
    version: "2.0.4"
  shared_preferences_windows:
    dependency: transitive
    description:
      name: shared_preferences_windows
      url: "https://pub.dartlang.org"
    source: hosted
    version: "2.1.1"
  shelf:
    dependency: transitive
    description:
      name: shelf
      url: "https://pub.dartlang.org"
    source: hosted
    version: "1.3.2"
  shelf_web_socket:
    dependency: transitive
    description:
      name: shelf_web_socket
      url: "https://pub.dartlang.org"
    source: hosted
    version: "1.0.2"
  shortid:
    dependency: transitive
    description:
      name: shortid
      url: "https://pub.dartlang.org"
    source: hosted
    version: "0.1.2"
  sky_engine:
    dependency: transitive
    description: flutter
    source: sdk
    version: "0.0.99"
  source_gen:
    dependency: transitive
    description:
      name: source_gen
      url: "https://pub.dartlang.org"
    source: hosted
    version: "1.2.2"
  source_span:
    dependency: transitive
    description:
      name: source_span
      url: "https://pub.dartlang.org"
    source: hosted
    version: "1.8.2"
  sqflite:
    dependency: transitive
    description:
      name: sqflite
      url: "https://pub.dartlang.org"
    source: hosted
    version: "2.0.3+1"
  sqflite_common:
    dependency: transitive
    description:
      name: sqflite_common
      url: "https://pub.dartlang.org"
    source: hosted
    version: "2.2.1+1"
  stack_trace:
    dependency: transitive
    description:
      name: stack_trace
      url: "https://pub.dartlang.org"
    source: hosted
    version: "1.10.0"
  stream_channel:
    dependency: transitive
    description:
      name: stream_channel
      url: "https://pub.dartlang.org"
    source: hosted
    version: "2.1.0"
  stream_transform:
    dependency: transitive
    description:
      name: stream_transform
      url: "https://pub.dartlang.org"
    source: hosted
    version: "2.0.0"
  string_scanner:
    dependency: transitive
    description:
      name: string_scanner
      url: "https://pub.dartlang.org"
    source: hosted
    version: "1.1.0"
  synchronized:
    dependency: transitive
    description:
      name: synchronized
      url: "https://pub.dartlang.org"
    source: hosted
    version: "3.0.0+2"
  term_glyph:
    dependency: transitive
    description:
      name: term_glyph
      url: "https://pub.dartlang.org"
    source: hosted
    version: "1.2.0"
  test_api:
    dependency: transitive
    description:
      name: test_api
      url: "https://pub.dartlang.org"
    source: hosted
    version: "0.4.9"
  timing:
    dependency: transitive
    description:
      name: timing
      url: "https://pub.dartlang.org"
    source: hosted
    version: "1.0.0"
  toggle_switch:
    dependency: "direct main"
    description:
      name: toggle_switch
      url: "https://pub.dartlang.org"
    source: hosted
    version: "1.4.0"
  tray_manager:
    dependency: "direct main"
    description:
      path: "."
      ref: "3aa37c86e47ea748e7b5507cbe59f2c54ebdb23a"
      resolved-ref: "3aa37c86e47ea748e7b5507cbe59f2c54ebdb23a"
      url: "https://github.com/Kingtous/rustdesk_tray_manager"
    source: git
    version: "0.1.8"
  tuple:
    dependency: "direct main"
    description:
      name: tuple
      url: "https://pub.dartlang.org"
    source: hosted
    version: "2.0.0"
  typed_data:
    dependency: transitive
    description:
      name: typed_data
      url: "https://pub.dartlang.org"
    source: hosted
    version: "1.3.1"
  url_launcher:
    dependency: "direct main"
    description:
      name: url_launcher
      url: "https://pub.dartlang.org"
    source: hosted
    version: "6.1.5"
  url_launcher_android:
    dependency: transitive
    description:
      name: url_launcher_android
      url: "https://pub.dartlang.org"
    source: hosted
    version: "6.0.17"
  url_launcher_ios:
    dependency: transitive
    description:
      name: url_launcher_ios
      url: "https://pub.dartlang.org"
    source: hosted
    version: "6.0.17"
  url_launcher_linux:
    dependency: transitive
    description:
      name: url_launcher_linux
      url: "https://pub.dartlang.org"
    source: hosted
    version: "3.0.1"
  url_launcher_macos:
    dependency: transitive
    description:
      name: url_launcher_macos
      url: "https://pub.dartlang.org"
    source: hosted
    version: "3.0.1"
  url_launcher_platform_interface:
    dependency: transitive
    description:
      name: url_launcher_platform_interface
      url: "https://pub.dartlang.org"
    source: hosted
    version: "2.1.0"
  url_launcher_web:
    dependency: transitive
    description:
      name: url_launcher_web
      url: "https://pub.dartlang.org"
    source: hosted
    version: "2.0.13"
  url_launcher_windows:
    dependency: transitive
    description:
      name: url_launcher_windows
      url: "https://pub.dartlang.org"
    source: hosted
    version: "3.0.1"
  uuid:
    dependency: transitive
    description:
      name: uuid
      url: "https://pub.dartlang.org"
    source: hosted
    version: "3.0.6"
  vector_math:
    dependency: transitive
    description:
      name: vector_math
      url: "https://pub.dartlang.org"
    source: hosted
    version: "2.1.2"
  video_player:
    dependency: transitive
    description:
      name: video_player
      url: "https://pub.dartlang.org"
    source: hosted
    version: "2.4.7"
  video_player_android:
    dependency: transitive
    description:
      name: video_player_android
      url: "https://pub.dartlang.org"
    source: hosted
    version: "2.3.9"
  video_player_avfoundation:
    dependency: transitive
    description:
      name: video_player_avfoundation
      url: "https://pub.dartlang.org"
    source: hosted
    version: "2.3.5"
  video_player_platform_interface:
    dependency: transitive
    description:
      name: video_player_platform_interface
      url: "https://pub.dartlang.org"
    source: hosted
    version: "5.1.4"
  video_player_web:
    dependency: transitive
    description:
      name: video_player_web
      url: "https://pub.dartlang.org"
    source: hosted
    version: "2.0.12"
  visibility_detector:
    dependency: "direct main"
    description:
      name: visibility_detector
      url: "https://pub.dartlang.org"
    source: hosted
    version: "0.3.3"
  wakelock:
    dependency: "direct main"
    description:
      name: wakelock
      url: "https://pub.dartlang.org"
    source: hosted
    version: "0.5.6"
  wakelock_macos:
    dependency: transitive
    description:
      name: wakelock_macos
      url: "https://pub.dartlang.org"
    source: hosted
    version: "0.4.0"
  wakelock_platform_interface:
    dependency: transitive
    description:
      name: wakelock_platform_interface
      url: "https://pub.dartlang.org"
    source: hosted
    version: "0.3.0"
  wakelock_web:
    dependency: transitive
    description:
      name: wakelock_web
      url: "https://pub.dartlang.org"
    source: hosted
    version: "0.4.0"
  wakelock_windows:
    dependency: transitive
    description:
      name: wakelock_windows
      url: "https://pub.dartlang.org"
    source: hosted
    version: "0.2.0"
  watcher:
    dependency: transitive
    description:
      name: watcher
      url: "https://pub.dartlang.org"
    source: hosted
    version: "1.0.1"
  web_socket_channel:
    dependency: transitive
    description:
      name: web_socket_channel
      url: "https://pub.dartlang.org"
    source: hosted
    version: "2.2.0"
  win32:
    dependency: transitive
    description:
      name: win32
      url: "https://pub.dartlang.org"
    source: hosted
    version: "2.7.0"
  window_manager:
    dependency: "direct main"
    description:
      path: "."
      ref: "799ef079e87938c3f4340591b4330c2598f38bb9"
      resolved-ref: "799ef079e87938c3f4340591b4330c2598f38bb9"
      url: "https://github.com/Kingtous/rustdesk_window_manager"
    source: git
    version: "0.2.6"
  xdg_directories:
    dependency: transitive
    description:
      name: xdg_directories
      url: "https://pub.dartlang.org"
    source: hosted
    version: "0.2.0+2"
  xml:
    dependency: transitive
    description:
      name: xml
      url: "https://pub.dartlang.org"
    source: hosted
    version: "6.1.0"
  yaml:
    dependency: transitive
    description:
      name: yaml
      url: "https://pub.dartlang.org"
    source: hosted
    version: "3.1.1"
  zxing2:
    dependency: "direct main"
    description:
      name: zxing2
      url: "https://pub.dartlang.org"
    source: hosted
    version: "0.1.0"
sdks:
  dart: ">=2.17.0 <3.0.0"
  flutter: ">=3.0.0"<|MERGE_RESOLUTION|>--- conflicted
+++ resolved
@@ -347,44 +347,28 @@
       name: firebase_analytics
       url: "https://pub.dartlang.org"
     source: hosted
-<<<<<<< HEAD
     version: "9.3.3"
-=======
-    version: "9.3.2"
->>>>>>> ee19a03e
   firebase_analytics_platform_interface:
     dependency: transitive
     description:
       name: firebase_analytics_platform_interface
       url: "https://pub.dartlang.org"
     source: hosted
-<<<<<<< HEAD
     version: "3.3.3"
-=======
-    version: "3.3.2"
->>>>>>> ee19a03e
   firebase_analytics_web:
     dependency: transitive
     description:
       name: firebase_analytics_web
       url: "https://pub.dartlang.org"
     source: hosted
-<<<<<<< HEAD
     version: "0.4.2+3"
-=======
-    version: "0.4.2+2"
->>>>>>> ee19a03e
   firebase_core:
     dependency: transitive
     description:
       name: firebase_core
       url: "https://pub.dartlang.org"
     source: hosted
-<<<<<<< HEAD
     version: "1.21.1"
-=======
-    version: "1.21.0"
->>>>>>> ee19a03e
   firebase_core_platform_interface:
     dependency: transitive
     description:
@@ -436,7 +420,7 @@
     dependency: "direct dev"
     description:
       name: flutter_launcher_icons
-      url: "https://pub.dartlang.org"
+      url: "https://pub.flutter-io.cn"
     source: hosted
     version: "0.9.3"
   flutter_lints:
@@ -616,7 +600,7 @@
     dependency: transitive
     description:
       name: json_annotation
-      url: "https://pub.dartlang.org"
+      url: "https://pub.flutter-io.cn"
     source: hosted
     version: "4.6.0"
   lints:
